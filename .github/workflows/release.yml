name: Release

on:
  workflow_dispatch:
    inputs:
      version_type:
        description: 'Version bump type'
        required: true
        default: 'auto'
        type: choice
        options:
        - auto
        - patch
        - minor
        - major
      force_version:
        description: 'Force specific version (e.g., 1.2.3)'
        required: false
        type: string
      skip_tests:
        description: 'Skip test suite'
        required: false
        default: false
        type: boolean
      dry_run:
        description: 'Dry run (no actual release)'
        required: false
        default: false
        type: boolean

  push:
    branches: [main]
    paths-ignore:
      - 'CHANGELOG.md'
      - 'package.json'
      - 'package-lock.json'

permissions:
  contents: write
  packages: write
  id-token: write

jobs:
  check-release-needed:
    name: Check Release Needed
    runs-on: ubuntu-latest
    outputs:
      should-release: ${{ steps.check-release.outputs.should-release }}

    steps:
      - name: Checkout repository
        uses: actions/checkout@v4
        with:
          fetch-depth: 0
<<<<<<< HEAD
=======
          token: ${{ secrets.GITHUB_TOKEN }}

      - name: Setup Node.js
        uses: actions/setup-node@v4
        with:
          node-version: 18
          registry-url: 'https://registry.npmjs.org/'
          scope: '@tracelog'

      - name: Cache dependencies
        uses: actions/cache@v3
        with:
          path: ~/.npm
          key: ${{ runner.os }}-npm-${{ hashFiles('**/package-lock.json') }}
          restore-keys: |
            ${{ runner.os }}-npm-

      - name: Install dependencies
        run: npm ci

      - name: Make scripts executable
        run: chmod +x scripts/*.js

      - name: Run pre-release validation (without E2E tests)
        run: |
          if [[ "${{ github.event.inputs.skip_tests }}" == "true" ]]; then
            echo "Skipping tests as requested"
            node scripts/pre-release-check.js --skip-performance --skip-e2e
          else
            node scripts/pre-release-check.js --skip-e2e
          fi
>>>>>>> 0029dab4

      - name: Run E2E tests
        if: github.event.inputs.skip_tests != 'true'
        run: |
          echo "Running E2E tests..."
          npm run test:e2e

      - name: Upload test results (if tests fail)
        if: failure() && github.event.inputs.skip_tests != 'true'
        uses: actions/upload-artifact@v3
        with:
          name: playwright-report-pre-release
          path: playwright-report/
          retention-days: 7

      - name: Check if release is needed
        id: check-release
        run: |
          # Check if this is a manual trigger or if there are releasable commits
          if [[ "${{ github.event_name }}" == "workflow_dispatch" ]]; then
            echo "should-release=true" >> $GITHUB_OUTPUT
            echo "📦 Manual release triggered"
          else
            # Check for conventional commits that warrant a release
            LAST_TAG=$(git describe --tags --abbrev=0 2>/dev/null || echo "")
            if [[ -z "$LAST_TAG" ]]; then
              echo "should-release=true" >> $GITHUB_OUTPUT
              echo "🎉 No previous tags, first release"
            else
              COMMITS=$(git log ${LAST_TAG}..HEAD --pretty=format:"%s" 2>/dev/null || echo "")
              if echo "$COMMITS" | grep -qE "^(feat|fix|perf|docs|style|refactor|test|chore|ci|build)(\(.+\))?:" || echo "$COMMITS" | grep -q "BREAKING CHANGE"; then
                echo "should-release=true" >> $GITHUB_OUTPUT
                echo "🚀 Found conventional commits requiring release"
              else
                echo "should-release=false" >> $GITHUB_OUTPUT
                echo "⏭️ No releasable commits found"
              fi
            fi
          fi

  release:
    name: Create Release
    runs-on: ubuntu-latest
    needs: check-release-needed
    if: needs.check-release-needed.outputs.should-release == 'true'

    steps:
      - name: Checkout repository
        uses: actions/checkout@v4
        with:
          fetch-depth: 0
          token: ${{ secrets.GITHUB_TOKEN }}

      - name: Setup Node.js
        uses: actions/setup-node@v4
        with:
          node-version: 18
          registry-url: 'https://registry.npmjs.org/'
          scope: '@tracelog'

      - name: Cache dependencies
        uses: actions/cache@v3
        with:
          path: ~/.npm
          key: ${{ runner.os }}-npm-${{ hashFiles('**/package-lock.json') }}
          restore-keys: |
            ${{ runner.os }}-npm-

      - name: Cache Playwright browsers
        uses: actions/cache@v3
        with:
          path: ~/.cache/ms-playwright
          key: ${{ runner.os }}-playwright-browsers-${{ hashFiles('**/package-lock.json') }}
          restore-keys: |
            ${{ runner.os }}-playwright-browsers-

      - name: Install dependencies
        run: npm ci

      - name: Install Playwright browsers
        run: npx playwright install --with-deps

      - name: Make scripts executable
        run: chmod +x scripts/*.js

      - name: Configure Git
        run: |
          git config --local user.email "action@github.com"
          git config --local user.name "GitHub Action"

<<<<<<< HEAD
      - name: Verify main branch is healthy
        run: |
          echo "🔍 Verifying main branch passed all CI checks..."
          # This release assumes CI has already validated everything
          echo "✅ Release triggered from validated main branch"
=======
      - name: Run E2E tests before release
        if: github.event.inputs.skip_tests != 'true'
        run: |
          echo "Running final E2E tests before release..."
          npm run test:e2e

      - name: Upload test results (if release tests fail)
        if: failure() && github.event.inputs.skip_tests != 'true'
        uses: actions/upload-artifact@v3
        with:
          name: playwright-report-release
          path: playwright-report/
          retention-days: 7
>>>>>>> 0029dab4

      - name: Execute release
        env:
          NPM_TOKEN: ${{ secrets.NPM_TOKEN }}
          GITHUB_TOKEN: ${{ secrets.GITHUB_TOKEN }}
        run: |
          # Build release command based on inputs
          RELEASE_CMD="node scripts/release.js"

          # Add dry run flag if requested
          if [[ "${{ github.event.inputs.dry_run }}" == "true" ]]; then
            RELEASE_CMD="$RELEASE_CMD --dry-run"
          fi

          # Tests are skipped - they were already validated in CI

          # Add version type or force version
          if [[ -n "${{ github.event.inputs.force_version }}" ]]; then
            RELEASE_CMD="$RELEASE_CMD --force-version ${{ github.event.inputs.force_version }}"
          elif [[ "${{ github.event.inputs.version_type }}" != "auto" ]]; then
            # For manual version types, we'll modify the release script to accept this
            case "${{ github.event.inputs.version_type }}" in
              "major"|"minor"|"patch")
                # We could implement a --force-bump-type flag in the release script
                echo "Manual version type: ${{ github.event.inputs.version_type }}"
                ;;
            esac
          fi

          # Add verbose flag for GitHub Actions
          RELEASE_CMD="$RELEASE_CMD --verbose"

          echo "Executing: $RELEASE_CMD"
          eval $RELEASE_CMD

      - name: Get release version
        id: get-version
        run: |
          VERSION=$(node -p "require('./package.json').version")
          echo "version=$VERSION" >> $GITHUB_OUTPUT
          echo "Released version: $VERSION"

      - name: Create GitHub Release
        if: github.event.inputs.dry_run != 'true'
        uses: actions/create-release@v1
        env:
          GITHUB_TOKEN: ${{ secrets.GITHUB_TOKEN }}
        with:
          tag_name: v${{ steps.get-version.outputs.version }}
          release_name: Release v${{ steps.get-version.outputs.version }}
          body: |
            Release v${{ steps.get-version.outputs.version }}

            For detailed changes, see [CHANGELOG.md](./CHANGELOG.md).

            ## Installation

            ```bash
            npm install @tracelog/sdk@${{ steps.get-version.outputs.version }}
            ```

            ## Documentation

            See [README.md](./README.md) for usage instructions.
          draft: false
          prerelease: false

      - name: Upload Release Assets
        if: github.event.inputs.dry_run != 'true'
        uses: actions/upload-release-asset@v1
        env:
          GITHUB_TOKEN: ${{ secrets.GITHUB_TOKEN }}
        with:
          upload_url: ${{ steps.create_release.outputs.upload_url }}
          asset_path: ./dist/browser/tracelog.js
          asset_name: tracelog-${{ steps.get-version.outputs.version }}.js
          asset_content_type: application/javascript

      - name: Generate performance report
        run: |
          echo "🚀 Generating post-release performance report..."
          npm run performance:benchmark || true
          if [[ -f "performance/performance-results.json" ]]; then
            echo "📊 Performance results available"
            cat performance/performance-results.json
          fi

      - name: Post-release validation
        if: github.event.inputs.dry_run != 'true'
        run: |
          # Verify the package was published
          PACKAGE_VERSION=$(npm view @tracelog/sdk version)
          if [[ "$PACKAGE_VERSION" == "${{ steps.get-version.outputs.version }}" ]]; then
            echo "✅ Package successfully published to NPM"
          else
            echo "❌ Package version mismatch on NPM"
            exit 1
          fi

  notify-success:
    name: Notify Success
    runs-on: ubuntu-latest
    needs: [check-release-needed, release]
    if: always() && needs.release.result == 'success'

    steps:
      - name: Release Success Notification
        run: |
          echo "🎉 Release completed successfully!"
          echo "Version: ${{ needs.release.outputs.version }}"
          echo "📦 Package published to NPM"
          echo "🔗 Check the release at: ${{ github.server_url }}/${{ github.repository }}/releases"

  notify-failure:
    name: Notify Failure
    runs-on: ubuntu-latest
    needs: [check-release-needed, release]
    if: always() && (needs.check-release-needed.result == 'failure' || needs.release.result == 'failure')

    steps:
      - name: Release Failure Notification
        run: |
          echo "❌ Release failed!"
          echo "🔍 Check the workflow logs for details: ${{ github.server_url }}/${{ github.repository }}/actions/runs/${{ github.run_id }}"
          echo "💡 Note: All validations should pass in CI before attempting release"
          exit 1<|MERGE_RESOLUTION|>--- conflicted
+++ resolved
@@ -52,40 +52,6 @@
         uses: actions/checkout@v4
         with:
           fetch-depth: 0
-<<<<<<< HEAD
-=======
-          token: ${{ secrets.GITHUB_TOKEN }}
-
-      - name: Setup Node.js
-        uses: actions/setup-node@v4
-        with:
-          node-version: 18
-          registry-url: 'https://registry.npmjs.org/'
-          scope: '@tracelog'
-
-      - name: Cache dependencies
-        uses: actions/cache@v3
-        with:
-          path: ~/.npm
-          key: ${{ runner.os }}-npm-${{ hashFiles('**/package-lock.json') }}
-          restore-keys: |
-            ${{ runner.os }}-npm-
-
-      - name: Install dependencies
-        run: npm ci
-
-      - name: Make scripts executable
-        run: chmod +x scripts/*.js
-
-      - name: Run pre-release validation (without E2E tests)
-        run: |
-          if [[ "${{ github.event.inputs.skip_tests }}" == "true" ]]; then
-            echo "Skipping tests as requested"
-            node scripts/pre-release-check.js --skip-performance --skip-e2e
-          else
-            node scripts/pre-release-check.js --skip-e2e
-          fi
->>>>>>> 0029dab4
 
       - name: Run E2E tests
         if: github.event.inputs.skip_tests != 'true'
@@ -176,27 +142,11 @@
           git config --local user.email "action@github.com"
           git config --local user.name "GitHub Action"
 
-<<<<<<< HEAD
       - name: Verify main branch is healthy
         run: |
           echo "🔍 Verifying main branch passed all CI checks..."
           # This release assumes CI has already validated everything
           echo "✅ Release triggered from validated main branch"
-=======
-      - name: Run E2E tests before release
-        if: github.event.inputs.skip_tests != 'true'
-        run: |
-          echo "Running final E2E tests before release..."
-          npm run test:e2e
-
-      - name: Upload test results (if release tests fail)
-        if: failure() && github.event.inputs.skip_tests != 'true'
-        uses: actions/upload-artifact@v3
-        with:
-          name: playwright-report-release
-          path: playwright-report/
-          retention-days: 7
->>>>>>> 0029dab4
 
       - name: Execute release
         env:
