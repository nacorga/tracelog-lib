--- conflicted
+++ resolved
@@ -331,16 +331,17 @@
       if (this.config.debugMode) {
         log('info', `Ignoring session end message from ${message.tabId} (this tab is leader)`);
       }
+
       return;
     }
 
-<<<<<<< HEAD
     // Verify the message is from the current leader
     if (!this.leaderTabId || message.tabId !== this.leaderTabId) {
       if (this.config.debugMode) {
         const extra = this.leaderTabId ? `; leader is ${this.leaderTabId}` : '';
         log('info', `Ignoring session end message from ${message.tabId}${extra}`);
       }
+
       return;
     }
 
@@ -348,24 +349,14 @@
     this.storeTabInfo();
     this.leaderTabId = null;
 
+    const sessionContext = this.getStoredSessionContext();
+
     // Start a new session if none exists
-    const sessionContext = this.getStoredSessionContext();
     if (!sessionContext) {
       if (this.broadcastChannel) {
         this.startLeaderElection();
       } else {
         this.becomeLeader();
-=======
-      const sessionContext = this.getStoredSessionContext();
-
-      // Start a new session if none exists
-      if (!sessionContext) {
-        if (this.broadcastChannel) {
-          this.startLeaderElection();
-        } else {
-          this.becomeLeader();
-        }
->>>>>>> 41a8e82e
       }
     }
   }
